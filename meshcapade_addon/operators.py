import bpy
import os
import numpy as np
import json
import copy
import pickle

from bpy.props import (
    BoolProperty,
    StringProperty,
    EnumProperty,
    IntProperty
)
from bpy_extras.io_utils import (
    ImportHelper,
    ExportHelper,
)
from .globals import (
    SMPLX_MODELFILE,
    SMPLH_MODELFILE,
    SUPR_MODELFILE,
    PATH,
    LEFT_HAND_RELAXED,
    RIGHT_HAND_RELAXED,
    MODEL_JOINT_NAMES,
    MODEL_BODY_JOINTS,
    MODEL_HAND_JOINTS,
)
from .blender import (
    set_pose_from_rodrigues,
    rodrigues_from_pose,
    setup_bone,
    correct_for_anim_format,
)

from mathutils import Vector, Quaternion
from math import radians

class OP_LoadAvatar(bpy.types.Operator, ImportHelper):
    bl_idname = "object.load_avatar"
    bl_label = "Load Avatar"
    bl_description = ("Load a file that contains all the parameters for a SMPL family body")
    bl_options = {'REGISTER', 'UNDO'}

    filter_glob: StringProperty(
        default="*.npz",
        options={'HIDDEN'}
    )

    anim_format: EnumProperty(
        name="Format",
        items=(
            ("AMASS", "AMASS (Y-up)", ""),
            ("blender", "Blender (Z-up)", ""),
        ),
    )

    SMPL_version: EnumProperty(
        name="SMPL Version",
        items=(
            #("guess", "Guess", ""),
            ("SMPLX", "SMPL-X", ""),
            ("SMPLH", "SMPL-H", ""),
            ("SUPR", "SUPR", ""),
        ),
    )

    gender_override: EnumProperty(
        name="Gender Override",
        items=(
            ("disabled", "Disabled", ""),
            ("female", "Female", ""),
            ("male", "Male", ""),
            ("neutral", "Neutral", ""),
        ),
    )

    hand_pose: EnumProperty(
        name="Hand Pose Override",
        items=[
            ("disabled", "Disabled", ""),
            ("relaxed", "Relaxed", ""),
            ("flat", "Flat", ""),
        ]
    )

    keyframe_corrective_pose_weights: BoolProperty(
        name="Use keyframed corrective pose weights",
        description="Keyframe the weights of the corrective pose shapes for each frame. This increases animation load time and slows down editor real-time playback.",
        default=False
    )

    target_framerate: IntProperty(
        name="Target framerate [fps]",
        description="Target framerate for animation in frames-per-second. Lower values will speed up import time.",
        default=30,
        min = 1,
        max = 120
    )

    @classmethod
    def poll(cls, context):
        return True

    def execute(self, context):
        target_framerate = self.target_framerate

        # Load .npz file
        print("Loading: " + self.filepath)
        with np.load(self.filepath) as data:
            # Check for valid AMASS file
            error_string = ""
            if "trans" not in data:
                error_string += "\n -trans"

            if "gender" not in data:
                error_string += "\n -gender"

            if "mocap_frame_rate" in data:
                fps_key = "mocap_frame_rate"
            elif "mocap_framerate" in data:
                fps_key = "mocap_framerate"
            elif "fps" in data:
                fps_key = "fps"

            if not fps_key:
                error_string += "\n -fps or mocap_framerate or mocap_frame_rate"
            else: 
                fps = int(data[fps_key])

            if "betas" not in data:
                error_string += "\n -betas"

            if "poses" not in data:
                error_string += "\n -poses"
        
            if error_string:
                self.report({"ERROR"}, "the following keys are missing from the .npz: " + error_string)
                return {"CANCELLED"}

            trans = data["trans"]

            if self.gender_override != "disabled":
                gender = self.gender_override
            else:
                gender = str(data["gender"])

            betas = data["betas"]
            poses = data["poses"]

            if fps < target_framerate:
                self.report({"ERROR"}, f"Mocap framerate ({fps}) below target framerate ({target_framerate})")
                return {"CANCELLED"}
            
            SMPL_version = self.SMPL_version

        if context.active_object is not None:
            bpy.ops.object.mode_set(mode='OBJECT')

        print ("gender: " + gender)
        print ("fps: " + str(fps))

        # Add gender specific model
        context.window_manager.smpl_tool.gender = gender
        context.window_manager.smpl_tool.SMPL_version = SMPL_version

        if self.hand_pose != 'disabled':
            context.window_manager.smpl_tool.hand_pose = self.hand_pose

        bpy.ops.scene.create_avatar()

        obj = context.view_layer.objects.active
        armature = obj.parent

        # Append animation name to armature name
        armature.name = armature.name + "_" + os.path.basename(self.filepath).replace(".npz", "")

        context.scene.render.fps = target_framerate
        context.scene.frame_start = 1

        # Set shape and update joint locations
        # TODO once we have the regressor for SMPLH, we can remove this condition
        if SMPL_version != 'SMPLH':
            bpy.ops.object.mode_set(mode='OBJECT')
            for index, beta in enumerate(betas):
                key_block_name = f"Shape{index:03}"

                if key_block_name in obj.data.shape_keys.key_blocks:
                    obj.data.shape_keys.key_blocks[key_block_name].value = beta
                else:
                    print(f"ERROR: No key block for: {key_block_name}")

        bpy.ops.object.update_joint_locations('EXEC_DEFAULT')

        # Keyframe poses
        step_size = int(fps / target_framerate)

        num_frames = trans.shape[0]
        num_keyframes = int(num_frames / step_size)

        if self.keyframe_corrective_pose_weights:
            print(f"Adding pose keyframes with keyframed corrective pose weights: {num_keyframes}")
        else:
            print(f"Adding pose keyframes: {num_keyframes}")

        # Set end frame if we don't have any previous animations in the scene
        if (len(bpy.data.actions) == 0) or (num_keyframes > context.scene.frame_end):
            context.scene.frame_end = num_keyframes

        joints_to_use = MODEL_JOINT_NAMES[SMPL_version].value

        # override hand pose if it's selected
        # don't pose the hands every frame if we're overriding it
        if self.hand_pose != 'disabled':
            bpy.ops.object.set_hand_pose('EXEC_DEFAULT')

            if SMPL_version == 'SMPLH':
                joints_to_use = joints_to_use[:22]
            else:
                joints_to_use = joints_to_use[:25]

        for index, frame in enumerate(range(0, num_frames, step_size)):
            if (index % 100) == 0:
                print(f"  {index}/{num_keyframes}")
            current_pose = poses[frame].reshape(-1, 3)
            current_trans = trans[frame]

            for bone_index, bone_name in enumerate(joints_to_use):
                if bone_name == "pelvis":
                    # there's a scale mismatch somewhere and the global translation is off by a factor of 100
                    armature.pose.bones[bone_name].location = current_trans*100
                    armature.pose.bones[bone_name].keyframe_insert('location', frame=index+1)

                # Keyframe bone rotation
                set_pose_from_rodrigues(armature, bone_name, current_pose[bone_index])
                armature.pose.bones[bone_name].keyframe_insert('rotation_quaternion', frame=index+1)

            if self.keyframe_corrective_pose_weights:
                # Calculate corrective poseshape weights for current pose and keyframe them.
                # Note: This significantly increases animation load time and also reduces real-time playback speed in Blender viewport.
                bpy.ops.object.update_pose_correctives('EXEC_DEFAULT')
                for key_block in obj.data.shape_keys.key_blocks:
                    if key_block.name.startswith("Pose"):
                        key_block.keyframe_insert("value", frame=index+1)

        correct_for_anim_format(self.anim_format, armature)

        print(f"  {num_keyframes}/{num_keyframes}")
        context.scene.frame_set(1)

        bpy.ops.object.snap_to_ground_plane('EXEC_DEFAULT')

        return {'FINISHED'}


class OP_CreateAvatar(bpy.types.Operator):
    bl_idname = "scene.create_avatar"
    bl_label = "Create Avatar"
    bl_description = ("Create a SMPL family avatar at the scene origin.  \nnote: SMPLH is missing the joint regressor so you can't modify it's shape")
    bl_options = {'REGISTER', 'UNDO'}

    @classmethod
    def poll(cls, context):
        try:
            # Enable button only if in Object Mode
            return (context.active_object is None) or (context.active_object.mode == 'OBJECT')
        except: return False

    def execute(self, context):
        gender = context.window_manager.smpl_tool.gender
        SMPL_version = context.window_manager.smpl_tool.SMPL_version

        if SMPL_version == 'SMPLX':
            # Use 300 shape model by default if available
            model_file = SMPLX_MODELFILE

        elif SMPL_version == 'SUPR':
            model_file = SUPR_MODELFILE

        # for now, the SMPLH option has been removed from the properties because we don't have regressors for it, 
        # so afm and a bunch of other stuff doesn't work
        elif SMPL_version == "SMPLH":
            model_file = SMPLH_MODELFILE

        else:
            model_file = "error bad SMPL_version"

        objects_path = os.path.join(PATH, "data", model_file, "Object")
        object_name = SMPL_version + "-mesh-" + gender

        bpy.ops.wm.append(filename=object_name, directory=str(objects_path))

        # Select imported mesh
        object_name = context.selected_objects[0].name
        bpy.ops.object.select_all(action='DESELECT')
        context.view_layer.objects.active = bpy.data.objects[object_name]
        bpy.data.objects[object_name].select_set(True)

        #define custom properties on the avatar itself to store this kind of data so we can use it whenever we need to
        bpy.context.object['gender'] = gender
        bpy.context.object['SMPL_version'] = SMPL_version

        # add a texture and change the texture option based on the gender
        # male texture if it's a male, female texture if it's female or neutral
        if gender == 'male':
            context.window_manager.smpl_tool.texture = "m"
        else:
            context.window_manager.smpl_tool.texture = "f"

        bpy.ops.object.set_texture()
        bpy.ops.object.reset_body_shape('EXEC_DEFAULT')

        return {'FINISHED'}


class OP_SetTexture(bpy.types.Operator):
    bl_idname = "object.set_texture"
    bl_label = "Set"
    bl_description = ("Set selected texture")
    bl_options = {'REGISTER', 'UNDO'}

    @classmethod
    def poll(cls, context):
        try:
            # Enable button only if in active object is mesh
            return context.object.type == 'MESH'
        except: return False

    def execute(self, context):
        selection = context.window_manager.smpl_tool.texture
        obj = bpy.context.object

        # if there's no material, add one
        if len(obj.data.materials) == 0:
            # the incoming name of the selected object is in the format of "SUPR-mesh-male"
            # this line turns "SUPR-mesh-male" into "SUPR-male", which is the naming format of the materials
            split_name = obj.name.split("-")
            new_material_name = split_name[0] + "-" + split_name[2]
            material = bpy.data.materials.new(name=new_material_name)
            bpy.context.object.data.materials.append(material)

        else: 
            material = obj.data.materials[0]

        # Enable the use of nodes for the material
        material.use_nodes = True
        node_tree = material.node_tree
        nodes = node_tree.nodes

        # if they selected the male or female texture, we add the normal map and roughness map as well
        if selection in ('m', 'f'):
            # Set the path to the texture files
            albedo_map_path = os.path.join(PATH, "data", selection + "_albedo.png")
            normal_map_path = os.path.join(PATH, "data", selection + "_normal.png")
            roughness_map_path = os.path.join(PATH, "data", selection + "_roughness.png")
            ao_map_path = os.path.join(PATH, "data", "ao.png")
            thickness_map_path = os.path.join(PATH, "data", "thickness.png")

            # Clear default nodes
            for node in nodes:
                nodes.remove(node)

            # Create a new Principled BSDF node
            principled_node = nodes.new(type="ShaderNodeBsdfPrincipled")
            principled_node.location = 0, 0

            # Add a texture node for the albedo map
            albedo_map_node = nodes.new(type="ShaderNodeTexImage")
            albedo_map_node.location = -400, 200
            albedo_map_node.image = bpy.data.images.load(albedo_map_path)
            albedo_map_node.image.colorspace_settings.name = 'sRGB'
            node_tree.links.new(albedo_map_node.outputs["Color"], principled_node.inputs["Base Color"])

            # Add a texture node for the roughness map
            roughness_map_node = nodes.new(type="ShaderNodeTexImage")
            roughness_map_node.location = -400, -200
            roughness_map_node.image = bpy.data.images.load(roughness_map_path)
            roughness_map_node.image.colorspace_settings.name = 'Non-Color'
            node_tree.links.new(roughness_map_node.outputs["Color"], principled_node.inputs["Roughness"])

            # Add a texture node for the normal map
            normal_map_node = nodes.new(type="ShaderNodeTexImage")
            normal_map_node.location = -800, -600
            normal_map_node.image = bpy.data.images.load(normal_map_path)
            normal_map_node.image.colorspace_settings.name = 'Non-Color'
            noamel_map_adjustment = material.node_tree.nodes.new('ShaderNodeNormalMap')
            noamel_map_adjustment.location = -400, -600
            node_tree.links.new(normal_map_node.outputs["Color"], noamel_map_adjustment.inputs["Color"])
            node_tree.links.new(noamel_map_adjustment.outputs["Normal"], principled_node.inputs["Normal"])

            '''
            # TODO add AO
            # Add a texture node for the ambient occlusion map
            ambient_occlusion_node = nodes.new(type="ShaderNodeTexImage")
            ambient_occlusion_node.location = -400, 200
            ambient_occlusion_node.image = bpy.data.images.load(ao_map_path)
            ambient_occlusion_node.image.colorspace_settings.name = 'Non-Color'
            node_tree.links.new(ambient_occlusion_node.outputs["Color"], principled_node.inputs["Ambient Occlusion"])
            #'''
            
            '''
            # TODO add thickness
            # Add a texture node for the thickness map
            thickness_map_node = nodes.new(type="ShaderNodeTexImage")
            thickness_map_node.location = -400, -200
            thickness_map_node.image = bpy.data.images.load(thickness_map_path)
            thickness_map_node.image.colorspace_settings.name = 'Non-Color'
            node_tree.links.new(thickness_map_node.outputs["Color"], principled_node.inputs["Transmission"])
            #'''

            # Set the subsurface properties
            principled_node.inputs["Subsurface"].default_value = 0.001
            principled_node.inputs["Subsurface Color"].default_value = (1, 0, 0, 1)

            # Link the output of the Principled BSDF node to the material output
            output_node = nodes.new(type="ShaderNodeOutputMaterial")
            output_node.location = 400, 0
            node_tree.links.new(principled_node.outputs["BSDF"], output_node.inputs["Surface"])

        else:
            texture_name = context.window_manager.smpl_tool.texture

            if (len(obj.data.materials) == 0) or (obj.data.materials[0] is None):
                self.report({'WARNING'}, "Selected mesh has no material: %s" % obj.name)
                return {'CANCELLED'}

            # Find texture node
            node_texture = None
            for node in nodes:
                if node.type == 'TEX_IMAGE':
                    node_texture = node
                    break

            # Find shader node
            node_shader = None
            for node in nodes:
                if node.type.startswith('BSDF'):
                    node_shader = node
                    break

            if texture_name == 'NONE':
                # Unlink texture node
                if node_texture is not None:
                    for link in node_texture.outputs[0].links:
                        node_tree.links.remove(link)

                    nodes.remove(node_texture)

                    # 3D Viewport still shows previous texture when texture link is removed via script.
                    # As a workaround we trigger desired viewport update by setting color value.
                    node_shader.inputs[0].default_value = node_shader.inputs[0].default_value
            else:
                if node_texture is None:
                    node_texture = nodes.new(type="ShaderNodeTexImage")

                if (texture_name == 'UV_GRID') or (texture_name == 'COLOR_GRID'):
                    if texture_name not in bpy.data.images:
                        bpy.ops.image.new(name=texture_name, generated_type=texture_name)
                    image = bpy.data.images[texture_name]
                else:
                    if texture_name not in bpy.data.images:
                        texture_path = os.path.join(PATH, "data", texture_name)
                        image = bpy.data.images.load(texture_path)
                    else:
                        image = bpy.data.images[texture_name]

                node_texture.image = image

                # Link texture node to shader node if not already linked
                if len(node_texture.outputs[0].links) == 0:
                    node_tree.links.new(node_texture.outputs[0], node_shader.inputs[0])

        # Switch viewport shading to Material Preview to show texture
        if bpy.context.space_data:
            if bpy.context.space_data.type == 'VIEW_3D':
                bpy.context.space_data.shading.type = 'MATERIAL'

        return {'FINISHED'}


class OP_MeasurementsToShape(bpy.types.Operator):
    bl_idname = "object.measurements_to_shape"
    bl_label = "Measurements To Shape"
    bl_description = ("Calculate and set shape parameters for specified measurements")
    bl_options = {'REGISTER', 'UNDO'}

    betas_regressor_female = None
    betas_regressor_male = None
    betas_regressor_neutral = None

    @classmethod
    def poll(cls, context):
        try:
            # Enable button only if mesh is active object
            return ((context.object.type == 'MESH') and (context.object.parent.type == 'ARMATURE'))
        except: return False

    def execute(self, context):
        obj = bpy.context.object
        bpy.ops.object.mode_set(mode='OBJECT')

        if self.betas_regressor_female is None:
            regressor_path = os.path.join(PATH, "data", "measurements_to_betas_female.json")
            with open(regressor_path) as f:
                data = json.load(f)
                self.betas_regressor_female = (
                    np.asarray(data["A"]).reshape(-1, 2), 
                    np.asarray(data["B"]).reshape(-1, 1)
                )

        if self.betas_regressor_male is None:
            regressor_path = os.path.join(PATH, "data", "measurements_to_betas_male.json")
            with open(regressor_path) as f:
                data = json.load(f)
                self.betas_regressor_male = (
                    np.asarray(data["A"]).reshape(-1, 2),
                    np.asarray(data["B"]).reshape(-1, 1)
                )

        if self.betas_regressor_neutral is None:
            regressor_path = os.path.join(PATH, "data", "measurements_to_betas_neutral.json")
            with open(regressor_path) as f:
                data = json.load(f)
                self.betas_regressor_neutral = (
                    np.asarray(data["A"]).reshape(-1, 2), 
                    np.asarray(data["B"]).reshape(-1, 1)
                )

        if "female" in obj.name.lower():
            (A, B) = self.betas_regressor_female
        elif "male" in obj.name.lower():
            (A, B) = self.betas_regressor_male
        elif "neutral" in obj.name.lower():
            (A, B) = self.betas_regressor_neutral
        else:
            self.report({"ERROR"}, f"Cannot derive gender from mesh object name: {obj.name}")
            return {"CANCELLED"}

        # Calculate beta values from measurements
        height_cm = context.window_manager.smpl_tool.height
        weight_kg = context.window_manager.smpl_tool.weight

        v_root = pow(weight_kg, 1.0/3.0)
        measurements = np.asarray([[height_cm], [v_root]])
        betas = A @ measurements + B

        num_betas = betas.shape[0]
        for i in range(num_betas):
            name = f"Shape{i:03d}"
            key_block = obj.data.shape_keys.key_blocks[name]
            value = betas[i, 0]

            # Adjust key block min/max range to value
            if value < key_block.slider_min:
                key_block.slider_min = value
            elif value > key_block.slider_max:
                key_block.slider_max = value

            key_block.value = value

        bpy.ops.object.update_joint_locations('EXEC_DEFAULT')

        return {'FINISHED'}


class OP_RandomBodyShape(bpy.types.Operator):
    bl_idname = "object.random_body_shape"
    bl_label = "Random Body Shape"
    bl_description = ("Sets all shape blendshape keys to a random value")
    bl_options = {'REGISTER', 'UNDO'}

    @classmethod
    def poll(cls, context):
        try:
            # Enable button only if mesh is active object
            return context.object.type == 'MESH'
        except: return False

    def execute(self, context):
        obj = bpy.context.object
        bpy.ops.object.mode_set(mode='OBJECT')

        for i in range(0, 10):
            key_name = f"Shape{'%0.3d' % i}"
            key_block = obj.data.shape_keys.key_blocks.get(key_name)
            beta = np.random.normal(0.0, 1.0) * .75 * context.window_manager.smpl_tool.random_body_mult
            key_block.value = beta

        bpy.ops.object.update_joint_locations('EXEC_DEFAULT')

        context.window_manager.smpl_tool.alert = True

        return {'FINISHED'}
    
    def draw(self, context):
        context.window_manager.smpl_tool.alert = True
    

class OP_RandomFaceShape(bpy.types.Operator):
    bl_idname = "object.random_face_shape"
    bl_label = "Random Face Shape"
    bl_description = ("Sets all shape blendshape keys to a random value")
    bl_options = {'REGISTER', 'UNDO'}

    @classmethod
    def poll(cls, context):
        try:
            # Enable button only if mesh is active object
            return context.object.type == 'MESH'
        except: return False

    def execute(self, context):
        obj = bpy.context.object
        bpy.ops.object.mode_set(mode='OBJECT')

        for i in range(10,299):
            key_name = f"Shape{'%0.3d' % i}"
            key_block = obj.data.shape_keys.key_blocks.get(key_name)
            beta = np.random.normal(0.0, 1.0) * .75 * context.window_manager.smpl_tool.random_face_mult
            key_block.value = beta

        bpy.ops.object.update_joint_locations('EXEC_DEFAULT')
        
        return {'FINISHED'}


class OP_ResetBodyShape(bpy.types.Operator):
    bl_idname = "object.reset_body_shape"
    bl_label = "Reset Body Shape"
    bl_description = ("Resets all blendshape keys for shape")
    bl_options = {'REGISTER', 'UNDO'}

    @classmethod
    def poll(cls, context):
        try:
            # Enable button only if mesh is active object
            return context.object.type == 'MESH'
        except: return False

    def execute(self, context):
        obj = bpy.context.object
        bpy.ops.object.mode_set(mode='OBJECT')

        gender = bpy.context.object['gender']

        # These are the default height and weight values for the three different templates.
        # There is some rounding error that makes applying these numbers not give you exactly 0.0 on the shape keys,
        # but they're so close that you can't tell unless if you look at the numbers. 
        # There are cases where you really want all the shape keys to be 0.0, 
        # so my workaround here is to first apply these height and weight values, then afterwards, manually 0 out the shape keys.
        # This results in a mismatch between the shape keys and the height and weight sliders, 
        # but the shape keys at 0.0 is what's actually being represented in the model, and when you slide the sliders, you can't tell.
        # I think this is the right way to do it.  
        if gender == "male":
            context.window_manager.smpl_tool.height = 178.40813305675982
            context.window_manager.smpl_tool.weight = 84.48267403991704
        elif gender == "female":
            context.window_manager.smpl_tool.height = 165.58187348544598
            context.window_manager.smpl_tool.weight = 69.80320278887571
        elif gender == "neutral":
            context.window_manager.smpl_tool.height = 172.05153398364783
            context.window_manager.smpl_tool.weight = 77.51340327590397

        # this is the step that manually 0's out the shape keys
        for i in range(0,10):
            key_name = f"Shape{'%0.3d' % i}"
            key_block = obj.data.shape_keys.key_blocks.get(key_name)
            key_block.value = 0

        bpy.ops.object.update_joint_locations('EXEC_DEFAULT')
        context.window_manager.smpl_tool.alert = False

        return {'FINISHED'}
    
    def draw(self, context):
        context.window_manager.smpl_tool.alert = False


class OP_ResetFaceShape(bpy.types.Operator):
    bl_idname = "object.reset_face_shape"
    bl_label = "Reset Face Shape"
    bl_description = ("Resets all blendshape keys for shape")
    bl_options = {'REGISTER', 'UNDO'}

    @classmethod
    def poll(cls, context):
        try:
            # Enable button only if mesh is active object
            return context.object.type == 'MESH'
        except: return False

    def execute(self, context):
        obj = bpy.context.object
        bpy.ops.object.mode_set(mode='OBJECT')

        for i in range(10,299):
            key_name = f"Shape{'%0.3d' % i}"
            key_block = obj.data.shape_keys.key_blocks.get(key_name)
            key_block.value = 0

        bpy.ops.object.update_joint_locations('EXEC_DEFAULT')

        return {'FINISHED'}


class OP_RandomExpressionShape(bpy.types.Operator):
    bl_idname = "object.random_expression_shape"
    bl_label = "Random Facial Expression"
    bl_description = ("Sets all face expression blendshape keys to a random value")
    bl_options = {'REGISTER', 'UNDO'}

    @classmethod
    def poll(cls, context):
        try:
            # Enable button only if mesh is active object
            return ((context.object.type == 'MESH') and (bpy.context.object['SMPL_version'] != "SMPLH"))
        except: return False

    def execute(self, context):
        obj = bpy.context.object
        bpy.ops.object.mode_set(mode='OBJECT')

        for key_block in obj.data.shape_keys.key_blocks:
            if key_block.name.startswith('Exp'):
                key_block.value = np.random.uniform(-1.5, 1.5)

        return {'FINISHED'}


class OP_ResetExpressionShape(bpy.types.Operator):
    bl_idname = "object.reset_expression_shape"
    bl_label = "Reset"
    bl_description = ("Resets all blendshape keys for face expression")
    bl_options = {'REGISTER', 'UNDO'}

    @classmethod
    def poll(cls, context):
        try:
            # Enable button only if mesh is active object
            return ((context.object.type == 'MESH') and (bpy.context.object['SMPL_version'] != "SMPLH"))
        except: return False

    def execute(self, context):
        obj = bpy.context.object
        bpy.ops.object.mode_set(mode='OBJECT')

        for key_block in obj.data.shape_keys.key_blocks:
            if key_block.name.startswith('Exp'):
                key_block.value = 0.0

        return {'FINISHED'}


class OP_SnapToGroundPlane(bpy.types.Operator):
    bl_idname = "object.snap_to_ground_plane"
    bl_label = "Snap To Ground Plane"
    bl_description = ("Snaps mesh to the XY ground plane")
    bl_options = {'REGISTER', 'UNDO'}

    @classmethod
    def poll(cls, context):
        try:
            # Enable button only if mesh or armature is active object
            return context.object.type in ('MESH', 'ARMATURE')
        except: return False

    def execute(self, context):
        bpy.ops.object.mode_set(mode='OBJECT')

        obj = bpy.context.object
        if obj.type == 'ARMATURE':
            armature = obj
            obj = bpy.context.object.children[0]
        else:
            armature = obj.parent

        # Get vertices with applied skin modifier in object coordinates
        depsgraph = context.evaluated_depsgraph_get()
        object_eval = obj.evaluated_get(depsgraph)
        mesh_from_eval = object_eval.to_mesh()

        # Get vertices in world coordinates
        matrix_world = obj.matrix_world
        vertices_world = [matrix_world @ vertex.co for vertex in mesh_from_eval.vertices]
        z_min = (min(vertices_world, key=lambda item: item.z)).z
        object_eval.to_mesh_clear() # Remove temporary mesh

        # Adjust height of armature so that lowest vertex is on ground plane.
        # Do not apply new armature location transform so that we are later able to show loaded poses at their desired height.
        armature.location.z = armature.location.z - z_min

        return {'FINISHED'}


class OP_UpdateJointLocations(bpy.types.Operator):
    bl_idname = "object.update_joint_locations"
    bl_label = "Update Joint Locations"
    bl_description = ("You only need to click this button if you change the shape keys from the object data tab (not using the plugin)")
    bl_options = {'REGISTER', 'UNDO'}

    j_regressor_female = {}
    j_regressor_male = {}
    j_regressor_neutral = {}

    @classmethod
    def poll(cls, context):
        try:
            # Enable button only if mesh is active object
            return ((context.object.type == 'MESH') and (context.object.parent.type == 'ARMATURE'))
        except Exception: 
            return False

    def load_regressor(self, gender, betas, SMPL_version):
        # TODO recreate the SUPR joint regressor so that it doesn't include the 100 expression shape keys.  There are two `if SMPL_version == 'supr'` that we will be able to get rid of as a result
        if betas == 10:
            suffix = ""
        elif betas == 300:
            suffix = "_300"
        elif betas == 400:
            suffix = "_400"
        else:
            print(f"ERROR: No betas-to-joints regressor for desired beta shapes [{betas}]")
            return (None, None)

        regressor_path = os.path.join(PATH, "data", f"{SMPL_version}_betas_to_joints_{gender}{suffix}.json")
        with open(regressor_path) as f:
            data = json.load(f)
            return (np.asarray(data["betasJ_regr"]), np.asarray(data["template_J"]))

    def execute(self, context):
        obj = bpy.context.object
        bpy.ops.object.mode_set(mode='OBJECT')

        SMPL_version = bpy.context.object['SMPL_version']

        # SMPLH is missing the joint regressor so we just want to exit
        if SMPL_version == 'SMPLH':
            return {'CANCELLED'}

        gender = bpy.context.object['gender']
        joint_names = MODEL_JOINT_NAMES[SMPL_version].value
        num_joints = len(joint_names)

        # Get beta shapes
        betas = []
        for key_block in obj.data.shape_keys.key_blocks:
            if key_block.name.startswith("Shape"):
<<<<<<< HEAD
                if not key_block.mute:
                    betas.append(key_block.value)
                else: #if the value is unchecked in the gui, it's regarded as zero
                    betas.append(0.0)
=======
                betas.append(key_block.value)

>>>>>>> 1805d770
        num_betas = len(betas)
        betas = np.array(betas)

        # "Cache regressor files"
        # I think whoever wrote this thought they were caching everything, but they're really just doing it every time this is used, which is bad.
        # TODO we need to actually cache all the files
        self.j_regressor = { num_betas: None }
        self.j_regressor[num_betas] = self.load_regressor(gender, num_betas, SMPL_version.lower())
        (betas_to_joints, template_j) = self.j_regressor[num_betas]
        joint_locations = betas_to_joints @ betas + template_j

        # Set new bone joint locations
        armature = obj.parent
        bpy.context.view_layer.objects.active = armature
        bpy.ops.object.mode_set(mode='EDIT')

        for index in range(num_joints):
            bone = armature.data.edit_bones[joint_names[index]]
            setup_bone(bone, SMPL_version)

            # Convert joint locations to Blender joint locations
            joint_location = joint_locations[index]

            if SMPL_version in ['SMPLX', 'SUPR']:
                bone_start = Vector((joint_location[0]*100, joint_location[1]*100, joint_location[2]*100))

            bone.translate(bone_start)

        bpy.ops.object.mode_set(mode='OBJECT')
        bpy.context.view_layer.objects.active = obj

        return {'FINISHED'}


class OP_CalculatePoseCorrectives(bpy.types.Operator):
    bl_idname = "object.set_pose_correctives"
    bl_label = "Calculate Pose Correctives"
    bl_description = ("Computes pose correctives for the current frame")
    bl_options = {'REGISTER', 'UNDO'}

    @classmethod
    def poll(cls, context):
        try:
            # Enable button only if mesh is active object and parent is armature
            return ( ((context.object.type == 'MESH') and (context.object.parent.type == 'ARMATURE')) or (context.object.type == 'ARMATURE'))
        except: return False

    # https://github.com/gulvarol/surreal/blob/master/datageneration/main_part1.py
    # Computes rotation matrix through Rodrigues formula as in cv2.Rodrigues
    def rodrigues_to_mat(self, rotvec):
        theta = np.linalg.norm(rotvec)
        r = (rotvec/theta).reshape(3, 1) if theta > 0. else rotvec
        cost = np.cos(theta)
        mat = np.asarray([[0, -r[2], r[1]],
                        [r[2], 0, -r[0]],
                        [-r[1], r[0], 0]], dtype=object)
        return(cost*np.eye(3) + (1-cost)*r.dot(r.T) + np.sin(theta)*mat)
    
    def rodrigues_to_quat(self, rotvec):
        theta = np.linalg.norm(rotvec)
        r = (rotvec/theta).reshape(3, 1) if theta > 0. else rotvec
        return(Quaternion(r, theta))

    # https://github.com/gulvarol/surreal/blob/master/datageneration/main_part1.py
    # Calculate weights of pose corrective blendshapes
    # Input is pose of all 55 joints, output is weights for all joints except pelvis
    def rodrigues_to_posecorrective_weight(self, context, pose):
        SMPL_version = bpy.context.object['SMPL_version']
        joint_names = MODEL_JOINT_NAMES[SMPL_version].value
        num_joints = len(joint_names)
        
        if SMPL_version in ('SMPLX', 'SMPLH'):
            rod_rots = np.asarray(pose).reshape(num_joints, 3)
            mat_rots = [self.rodrigues_to_mat(rod_rot) for rod_rot in rod_rots]
            bshapes = np.concatenate([(mat_rot - np.eye(3)).ravel() for mat_rot in mat_rots[1:]])
            return(bshapes)

        elif SMPL_version == 'SUPR':
            rod_rots = np.asarray(pose).reshape(num_joints, 3)
            quats = [self.rodrigues_to_quat(rod_rot) for rod_rot in rod_rots]
            for q in quats:
                qcopy = copy.deepcopy(q)
                q.w = qcopy.x
                q.x = qcopy.y
                q.y = qcopy.z
                q.z = qcopy.w - 1 # same as (1 - qcopy.w) * -1
            bshapes = np.concatenate([quat for quat in quats[0:]])

            return(bshapes)
            
        else:
            return("error")


    def execute(self, context):
        obj = bpy.context.object
        SMPL_version = bpy.context.object['SMPL_version']
        joint_names = MODEL_JOINT_NAMES[SMPL_version].value
        num_joints = len(joint_names)

        # Get armature pose in rodrigues representation
        if obj.type == 'ARMATURE':
            armature = obj
            obj = bpy.context.object.children[0]
        else:
            armature = obj.parent

        pose = [0.0] * (num_joints * 3)

        for index in range(num_joints):
            joint_name = joint_names[index]
            joint_pose = rodrigues_from_pose(armature, joint_name)
            pose[index*3 + 0] = joint_pose[0]
            pose[index*3 + 1] = joint_pose[1]
            pose[index*3 + 2] = joint_pose[2]

        poseweights = self.rodrigues_to_posecorrective_weight(context, pose)

        # TODO for the time being, the SMPLX pose correctives only go to 0-206.  
        # It should be 0-485, but we're not sure why the fingers aren't being written out of the blender-worker  
        if SMPL_version in ['SMPLH', 'SMPLX']:
            poseweights_to_use = poseweights[0:207]
        else:
            poseweights_to_use = poseweights

        # Set weights for pose corrective shape keys
        for index, weight in enumerate(poseweights_to_use):
            obj.data.shape_keys.key_blocks["Pose%03d" % index].value = weight

        return {'FINISHED'}


class OP_CalculatePoseCorrectivesForSequence(bpy.types.Operator):
    bl_idname = "object.set_pose_correctives_for_sequence"
    bl_label = "Calculate Pose Correctives for Entire Sequence"
    bl_description = ("Computes pose correctives for the current time slider range")
    bl_options = {"REGISTER", "UNDO"}

    @classmethod
    def poll(cls, context):
        try:
            # Enable button only if mesh is active object and parent is armature
            return ( ((context.object.type == 'MESH') and (context.object.parent.type == 'ARMATURE')) or (context.object.type == 'ARMATURE'))
        except: return False
    
    def execute(self, context):
         # Get the start and end frames from the scene's render settings
        start_frame = bpy.context.scene.frame_start
        end_frame = bpy.context.scene.frame_end

        # Get the object you want to animate
        obj = bpy.context.object

        # Iterate over each frame
        for frame in range(start_frame, end_frame + 1):
            # Set the current frame
            bpy.context.scene.frame_set(frame)
            
            # Update pose shapes
            bpy.ops.object.set_pose_correctives('EXEC_DEFAULT')
            
            # Insert a keyframe
            obj.keyframe_insert(data_path="location", frame=frame)
            obj.keyframe_insert(data_path="rotation_euler", frame=frame)
            obj.keyframe_insert(data_path="scale", frame=frame)

        return {"FINISHED"}


class OP_ZeroOutPoseCorrectives(bpy.types.Operator):
    bl_idname = "object.zero_out_pose_correctives"
    bl_label = "Zero Out Pose Correctives"
    bl_description = ("Removes pose correctives for current frame")
    bl_options = {'REGISTER', 'UNDO'}

    @classmethod
    def poll(cls, context):
        try:
            # Enable button only if mesh is active object and parent is armature
            return ( ((context.object.type == 'MESH') and (context.object.parent.type == 'ARMATURE')) or (context.object.type == 'ARMATURE'))
        except: return False

    def execute(self, context):
        obj = bpy.context.object

        if obj.type == 'ARMATURE':
            obj = bpy.context.object.children[0]

        for key_block in obj.data.shape_keys.key_blocks:
            if key_block.name.startswith("Pose"):
                key_block.value = 0.0

        return {'FINISHED'}


class OP_SetHandpose(bpy.types.Operator):
    bl_idname = "object.set_hand_pose"
    bl_label = "Set"
    bl_description = ("Set selected hand pose")
    bl_options = {'REGISTER', 'UNDO'}

    @classmethod
    def poll(cls, context):
        try:
            # Enable button only if mesh or armature is active object
            return (
                ((context.object.type == 'MESH') and (context.object.parent.type == 'ARMATURE')) or
                (context.object.type == 'ARMATURE')
            )
        except Exception:
            return False

    def execute(self, context):
        obj = bpy.context.object
        if obj.type == 'MESH':
            armature = obj.parent
        else:
            armature = obj

        hand_pose_name = context.window_manager.smpl_tool.hand_pose

        # flat is just an array of 45 0's so we don't want to load it from a file 
        if hand_pose_name == 'flat':
            left_hand_pose = np.zeros(45)
            right_hand_pose = np.zeros(45)
        
        elif hand_pose_name == 'relaxed':
            left_hand_pose = LEFT_HAND_RELAXED
            right_hand_pose = RIGHT_HAND_RELAXED

        else:
            self.report({"ERROR"}, f"Desired hand pose not existing: {hand_pose_name}")
            return {"CANCELLED"}
        
        hand_pose = np.concatenate((left_hand_pose, right_hand_pose)).reshape(-1, 3)

        SMPL_version = bpy.context.object['SMPL_version']
        joint_names = MODEL_JOINT_NAMES[SMPL_version].value
        num_body_joints = MODEL_BODY_JOINTS[SMPL_version].value
        num_hand_joints = MODEL_HAND_JOINTS[SMPL_version].value

        hand_joint_start_index = 1 + num_body_joints

        # SMPLH doesn't have the jaw and eyes, so we leave it alone
        # we +3 for SUPR and SMPLX because they do
        if (SMPL_version == "SUPR" or SMPL_version == "SMPLX"):
            hand_joint_start_index += 3

        for index in range(2 * num_hand_joints):
            pose_rodrigues = hand_pose[index]
            bone_name = joint_names[index + hand_joint_start_index]
            set_pose_from_rodrigues(armature, bone_name, pose_rodrigues)

        return {'FINISHED'}


class OP_WritePoseToConsole(bpy.types.Operator):
    bl_idname = "object.write_pose_to_console"
    bl_label = "Write Pose To Console"
    bl_description = ("Writes pose to console window")
    bl_options = {'REGISTER', 'UNDO'}

    @classmethod
    def poll(cls, context):
        try:
            # Enable button only if mesh or armature is active object
            return context.object.type in ('MESH', 'ARMATURE')
        except: return False

    def execute(self, context):
        obj = bpy.context.object
        SMPL_version = bpy.context.object['SMPL_version']
        joint_names = MODEL_JOINT_NAMES[SMPL_version].value
        num_joints = len(joint_names)

        if obj.type == 'MESH':
            armature = obj.parent
        else:
            armature = obj

        # Get armature pose in rodrigues representation
        pose = [0.0] * (num_joints * 3)

        for index in range(num_joints):
            joint_name = joint_names[index]
            joint_pose = rodrigues_from_pose(armature, joint_name)
            pose[index*3 + 0] = joint_pose[0]
            pose[index*3 + 1] = joint_pose[1]
            pose[index*3 + 2] = joint_pose[2]

        print("\npose = ")
        pose_by_joint = [pose[i:i+3] for i in range(0,len(pose),3)]
        print (*pose_by_joint, sep="\n")

        print ("\npose = " + str(pose))

        print ("\npose = ")
        print (*pose, sep="\n")

        return {'FINISHED'}


class OP_WritePoseToJSON(bpy.types.Operator, ExportHelper):
    bl_idname = "object.write_pose_to_json"
    bl_label = "Write Pose To .json File"
    bl_description = ("Writes pose to a .json file")
    bl_options = {'REGISTER', 'UNDO'}

    # ExportHelper mixin class uses this
    filename_ext = ".json"

    @classmethod
    def poll(cls, context):
        try:
            # Enable button only if mesh or armature is active object
            return context.object.type in ('MESH', 'ARMATURE')
        except Exception:
            return False

    def execute(self, context):
        obj = bpy.context.object
        SMPL_version = bpy.context.object['SMPL_version']
        joint_names = MODEL_JOINT_NAMES[SMPL_version].value
        num_joints = len(joint_names)

        if obj.type == 'MESH':
            armature = obj.parent
        else:
            armature = obj

        # Get armature pose in rodrigues representation
        pose = [0.0] * (num_joints * 3)

        for index in range(num_joints):
            joint_name = joint_names[index]
            joint_pose = rodrigues_from_pose(armature, joint_name)
            pose[index*3 + 0] = joint_pose[0]
            pose[index*3 + 1] = joint_pose[1]
            pose[index*3 + 2] = joint_pose[2]

        pose_data = {
            "pose": pose,
        }

        with open(self.filepath, "w") as f:
            json.dump(pose_data, f)

        return {'FINISHED'}


class OP_ResetPose(bpy.types.Operator):
    bl_idname = "object.reset_pose"
    bl_label = "Reset Pose"
    bl_description = ("Resets pose to default zero pose")
    bl_options = {'REGISTER', 'UNDO'}

    @classmethod
    def poll(cls, context):
        try:
            # Enable button only if mesh is active object
            return (
                ((context.object.type == 'MESH') and (context.object.parent.type == 'ARMATURE')) or
                (context.object.type == 'ARMATURE')
            )
        except Exception:
            return False

    def execute(self, context):
        obj = bpy.context.object

        if obj.type == 'MESH':
            armature = obj.parent
        else:
            armature = obj

        for bone in armature.pose.bones:
            if bone.rotation_mode != 'QUATERNION':
                bone.rotation_mode = 'QUATERNION'
            bone.rotation_quaternion = Quaternion()

        # Reset corrective pose shapes
        bpy.ops.object.zero_out_pose_correctives('EXEC_DEFAULT')

        return {'FINISHED'}


# TODO once we have AFV, we need to replace this with load animation, so you can load any animation onto any body and treat them separately
class OP_LoadPose(bpy.types.Operator, ImportHelper):
    bl_idname = "object.load_pose"
    bl_label = "Load Pose"
    bl_description = ("Load relaxed-hand model pose from file")
    bl_options = {'REGISTER', 'UNDO'}

    filter_glob: StringProperty(
        default="*.npz;*.npy;*.json", # this originally worked for .pkl files only, but they have been since removed.  Let us know if that's a problem, we just need a good .pkl file to test against.
        options={'HIDDEN'}
    )

    anim_format: EnumProperty(
        name="Format",
        items=(
            ("AMASS", "AMASS (Y-up)", ""),
            ("blender", "Blender (Z-up)", ""),
        ),
    )

    hand_pose: EnumProperty(
        name="Hand Pose Override",
        items=[
            ("disabled", "Disabled", ""),
            ("relaxed", "Relaxed", ""),
            ("flat", "Flat", ""),
        ]
    )

    # taking this out for now
    '''
    update_shape: BoolProperty(
        name="Update shape parameters",
        description="Update shape parameters using the beta shape information in the loaded file.  This is hard coded to false for SMPLH.",
        default=False
    )
    '''

    frame_number: IntProperty(
        name="Frame Number",
        description="Select the frame of the animation you'd like to load.  Only for .npz files.",
        default = 0,
        min = 0
    )


    @classmethod
    def poll(cls, context):
        try:
            # Enable button only if mesh or armature is active object
            return ( ((context.object.type == 'MESH') and (context.object.parent.type == 'ARMATURE')) or (context.object.type == 'ARMATURE'))
        except: return False

    def execute(self, context):
        obj = bpy.context.object

        SMPL_version = bpy.context.object['SMPL_version']
        gender = bpy.context.object['gender']
        joint_names = MODEL_JOINT_NAMES[SMPL_version].value
        num_joints = len(joint_names)
        num_body_joints = MODEL_BODY_JOINTS[SMPL_version].value
        num_hand_joints = MODEL_HAND_JOINTS[SMPL_version].value

        if obj.type == 'MESH':
            armature = obj.parent
        else:
            armature = obj
            obj = armature.children[0]
            context.view_layer.objects.active = obj # mesh needs to be active object for recalculating joint locations

        print("Loading: " + self.filepath)

        translation = None
        global_orient = None
        body_pose = None
        jaw_pose = None
        #leye_pose = None
        #reye_pose = None
        left_hand_pose = None
        right_hand_pose = None
        betas = None
        expression = None
        with open(self.filepath, "rb") as f:
            extension = os.path.splitext(self.filepath)[1]
            if extension == ".pkl": 
                data = pickle.load(f, encoding="latin1")
            elif extension == ".npz":
                data = np.load(f, allow_pickle=True)
            elif extension == ".npy":
                data = np.load(f, allow_pickle=True)
            elif extension == ".json":
                data = json.load(f)

            if "global_orient" in data:
                global_orient = np.array(data["global_orient"]).reshape(3)

            # it's not working anymore for some reason, but loading the betas onto a body isn't that useful because you could just load the body instead.  
            '''
            if extension in ['.npz', 'pkl']:
                betas = np.array(data["betas"]).reshape(-1).tolist()
    
            # Update shape if selected
            # TODO once we get the SMPLH regressor, we can take the SMPLH part out of this
            if self.update_shape and SMPL_version != 'SMPLH':
                bpy.ops.object.mode_set(mode='OBJECT')

                if (extension in ['.npz', 'pkl']):
                    for index, beta in enumerate(betas):
                        key_block_name = f"Shape{index:03}"

                        if key_block_name in obj.data.shape_keys.key_blocks:
                            obj.data.shape_keys.key_blocks[key_block_name].value = beta
                        else:
                            print(f"ERROR: No key block for: {key_block_name}")

                bpy.ops.object.update_joint_locations('EXEC_DEFAULT')
            '''

            if extension == '.pkl':
                body_pose = np.array(data['body_pose'])

                if body_pose.shape != (1, num_body_joints * 3):
                    print(f"Invalid body pose dimensions: {body_pose.shape}")
                    return {'CANCELLED'}

                body_pose = np.array(data['body_pose']).reshape(num_body_joints, 3)

                jaw_pose = np.array(data["jaw_pose"]).reshape(3)
                # leye_pose = np.array(data["leye_pose"]).reshape(3)
                # reye_pose = np.array(data["reye_pose"]).reshape(3)
                left_hand_pose = np.array(data["left_hand_pose"]).reshape(-1, 3)
                right_hand_pose = np.array(data["right_hand_pose"]).reshape(-1, 3)
                expression = np.array(data["expression"]).reshape(-1).tolist()

                # pose just the body
                for index in range(num_body_joints): 
                    pose_rodrigues = body_pose[index]
                    bone_name = joint_names[index + 1] 
                    set_pose_from_rodrigues(armature, bone_name, pose_rodrigues)

            elif extension == '.npz':
                correct_pose_key = 'pose'

                try: 
                    np.array(data['pose'])

                except KeyError:
                    correct_pose_key = "poses"

                print (f"using '{correct_pose_key}'")

                pose_index = max(0, min(self.frame_number, (len(np.array(data[correct_pose_key]))))) # clamp the frame they give you from 0 and the max number of frames in this poses array 
                body_pose = np.array(data[correct_pose_key][pose_index]).reshape(len(joint_names), 3)

                # pose the entire body
                for index in range(len(joint_names)):
                    pose_rodrigues = body_pose[index]
                    bone_name = joint_names[index]
                    set_pose_from_rodrigues(armature, bone_name, pose_rodrigues)

            elif extension == '.npy':
                # assuming a .npy containing a single pose
                body_pose = np.array(data).reshape(len(joint_names), 3)
                
                # pose the entire body
                for index in range(len(joint_names)):
                    pose_rodrigues = body_pose[index]
                    bone_name = joint_names[index]
                    set_pose_from_rodrigues(armature, bone_name, pose_rodrigues)

            elif extension == '.json':
                with open(self.filepath, "rb") as f:
                    pose_data = json.load(f)
                    
                pose = np.array(pose_data["pose"]).reshape(num_joints, 3)

                for index in range(num_joints):
                    pose_rodrigues = pose[index]
                    bone_name = joint_names[index]
                    set_pose_from_rodrigues(armature, bone_name, pose_rodrigues)
                       

        if global_orient is not None:
            set_pose_from_rodrigues(armature, "pelvis", global_orient)

        correct_for_anim_format(self.anim_format, armature)

        '''
        if translation is not None:
            # Set translation
            armature.location = (translation[0], -translation[2], translation[1])
        '''

        if self.hand_pose != 'disabled':
            context.window_manager.smpl_tool.hand_pose = self.hand_pose
            bpy.ops.object.set_hand_pose('EXEC_DEFAULT')

        # Activate corrective poseshapes
        bpy.ops.object.set_pose_correctives('EXEC_DEFAULT')

        # Set face expression
        if extension == '.pkl':
            set_pose_from_rodrigues(armature, "jaw", jaw_pose)  

            for index, exp in enumerate(expression):
                key_block_name = f"Exp{index:03}"

                if key_block_name in obj.data.shape_keys.key_blocks:
                    obj.data.shape_keys.key_blocks[key_block_name].value = exp
                else:
                    print(f"ERROR: No key block for: {key_block_name}")

        bpy.ops.object.snap_to_ground_plane('EXEC_DEFAULT')

        return {'FINISHED'}


class OP_SetExpressionPreset(bpy.types.Operator):
    bl_idname = "object.set_expression_preset"
    bl_label = "Set Expression Preset"
    bl_description = ("Sets the facial expression to artist created presets")
    bl_options = {"REGISTER", "UNDO"}

    preset: bpy.props.StringProperty()

    @classmethod
    def poll(cls, context):
        try:
            # Enable button only if mesh is active object
            return ((context.object.type == 'MESH') and (bpy.context.object['SMPL_version'] != "SMPLH"))
        except: return False

    def execute(self, context):
        SMPL_version = bpy.context.object['SMPL_version']


        obj = context.object
        if not obj or not obj.data.shape_keys:
            self.report(
                {"WARNING"}, "Object has no shape keys. Please select a SMPL family mesh."
            )
            return {"CANCELLED"}

        if SMPL_version == 'SMPLX':
            bpy.ops.object.reset_expression_shape('EXEC_DEFAULT')
            presets = {
                "pleasant": [0, .3, 0, -.892, 0, 0, 0, 0, -1.188, 0, .741, -2.83, 0, -1.48, 0, 0, 0, 0, 0, -.89, 0,0, 0, 0, 0, 0, 0, 0, 0, 0, 0, 0, 0, 0, 0, 0, .89, 0, 0, 2.67],
                "happy": [0.9, 0, .741, -2, .27, -.593, -.29, 0, .333, 0, 1.037, -1, 0, .7, .296, 0, 0, -1.037, 0, 0, 0, 1.037, 0, 3],
                "excited": [-.593, .593, .7, -1.55, -.32, -1.186, -.43, -.14, -.26, -.88, 1, -.74, 1, -.593, 0, 0, 0, 0, 0, 0, -.593],
                "sad": [0, 0, 0, 0, 0, 0, 0, 0, 0, 0, 0, 0, 0, 0, 0, 0, 7.8, 0, 0, 0, 0, 0, 0, 0, 0, 0, 0, 0, 0, 0, 0, 0, 2, 0, 0, 0, 0, -2, 0, 0, 0, 0, 0, 2,2,-2, 1, 1.6, 2, 1.6],
                "frustrated": [0, 0, -1.33, 1.63, 0, -1.185, 2.519, 0, 0, -.593, -.444],
                "angry": [0, 0, -2.074, 1.185, 1.63, -1.78, 1.63, .444, .89, .74, -4, 1.63, -1.93, -2.37, -4],
            }
        
        elif SMPL_version == 'SUPR':
            bpy.ops.object.reset_expression_shape('EXEC_DEFAULT')
            presets = {
                "pleasant": [0.3, 0, -0.2, 0, 0, 0, 0, 0, 0.3, 0.4],
                "happy":  [1.3, 0, 0, 0, -0.3, 0, 0.7, 0, -1, 0],
                "excited": [0.7, 0, -1.1, 0.9, -0.5, 0, 0, 0, 0, 0],
                "sad": [-0.35, 0, 0, -0.25, 1.75, 0, 0, 0, 0, 1.15, 0, 0, 0, 0, 0, 0, 0, 0, 0, 0, 0, 0, 0, 0, 0, 0, 8.5],
                "frustrated": [0, 0, 0.7, -0.25, -1.5, -1, 0, 1.8, 0, 1.3],
                "angry": [0, 0, 1.2, 0, -1, -1, -1.5, 2.3, 0, -3],
            }
            
        preset_values = presets.get(self.preset)

        if not preset_values:
            self.report({"WARNING"}, f"Unknown preset: {self.preset}")
            return {"CANCELLED"}

        for i, value in enumerate(preset_values):
            key_name = f"Exp{i:03}"
            key_block = obj.data.shape_keys.key_blocks.get(key_name)
            if key_block:
                key_block.value = value

        return {"FINISHED"}


class OP_ModifyMetadata(bpy.types.Operator):
    bl_idname = "object.modify_avatar"
    bl_label = "Modify Metadata"
    bl_description = ("Click this button to save the meta data (SMPL_version and gender) on the selected avatar.  The SMPL_version and gender that are selected in the `Create Avatar` section will be assigned to the selected mesh.  This allows the plugin to know what kind of skeleton it's dealing with.  To view the meta data, click `Read Metadata` and check the console, or click `Object Properties` (orange box underneath the scene collection) > `Custom Properties`")
    bl_options = {'REGISTER', 'UNDO'}

    @classmethod
    def poll(cls, context):
        try:
            # Enable button only if in Object Mode
            return (context.active_object is None) or (context.active_object.mode == 'OBJECT')
        except: return False

    def execute(self, context):
        gender = context.window_manager.smpl_tool.gender
        SMPL_version = context.window_manager.smpl_tool.SMPL_version

        #define custom properties on the avatar itself to store this kind of data so we can use it whenever we need to
        bpy.context.object['gender'] = gender
        bpy.context.object['SMPL_version'] = SMPL_version

        bpy.ops.object.read_avatar('EXEC_DEFAULT')

        return {'FINISHED'}


class OP_ReadMetadata(bpy.types.Operator):
    bl_idname = "object.read_avatar"
    bl_label = "Read Metadata"
    bl_description = ("Prints the selected Avatar's meta data to the console")
    bl_options = {'REGISTER', 'UNDO'}

    @classmethod
    def poll(cls, context):
        try:
            # Enable button only if in Object Mode
            return (context.active_object is None) or (context.active_object.mode == 'OBJECT')
        except: return False

    def execute(self, context):
        print(bpy.context.object['gender'])
        print(bpy.context.object['SMPL_version'])

        return {'FINISHED'}

# this is a work around for a problem with the blender worker's fbx output.  Currently those .fbx's shape keys ranges are limited to 0 and 1.  
# this is a known problem, but I don't know why it's doing that.  For now, we can fix it using this button
class OP_FixBlendShapeRanges(bpy.types.Operator):
    bl_idname = "object.fix_blend_shape_ranges"
    bl_label = "Fix Blendshape Ranges"
    bl_description = ("Click this for any imported .fbx to set the min and max values for all blendshapes to -10 to 10.  At the time of writing this, Blender hardcodes imported .fbx file's blendshape ranges to 0 and 1.  This means that all meshcapade.me and digidoppel .fbx files will have their blendshapes clamped.  Until Blender fixes this issue (they're working on it), this button functions as a workaround.")
    bl_options = {'REGISTER', 'UNDO'}

    @classmethod
    def poll(cls, context):
        try:
            # Enable button only if in Object Mode
            return (context.active_object is None) or (context.active_object.mode == 'OBJECT')
        except: return False

    def execute(self, context):
        
        for sk in context.active_object.data.shape_keys.key_blocks:
            sk.slider_min = -10
            sk.slider_max = 10

        return {'FINISHED'}


OPERATORS = [
    OP_LoadAvatar,
    OP_CreateAvatar,
    OP_SetTexture,
    OP_MeasurementsToShape,
    OP_RandomBodyShape,
    OP_RandomFaceShape,
    OP_ResetBodyShape,
    OP_ResetFaceShape,
    OP_RandomExpressionShape,
    OP_ResetExpressionShape,
    OP_SetExpressionPreset,
    OP_SnapToGroundPlane,
    OP_UpdateJointLocations,
    OP_CalculatePoseCorrectives,
    OP_CalculatePoseCorrectivesForSequence,
    OP_SetHandpose,
    OP_WritePoseToJSON,
    OP_WritePoseToConsole,
    OP_ResetPose,
    OP_ZeroOutPoseCorrectives,
    OP_LoadPose,
    OP_ModifyMetadata,
    OP_ReadMetadata,
    OP_FixBlendShapeRanges,
]<|MERGE_RESOLUTION|>--- conflicted
+++ resolved
@@ -845,15 +845,10 @@
         betas = []
         for key_block in obj.data.shape_keys.key_blocks:
             if key_block.name.startswith("Shape"):
-<<<<<<< HEAD
                 if not key_block.mute:
                     betas.append(key_block.value)
                 else: #if the value is unchecked in the gui, it's regarded as zero
                     betas.append(0.0)
-=======
-                betas.append(key_block.value)
-
->>>>>>> 1805d770
         num_betas = len(betas)
         betas = np.array(betas)
 
